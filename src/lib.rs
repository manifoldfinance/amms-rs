--- conflicted
+++ resolved
@@ -4,10 +4,7 @@
 pub mod discovery;
 pub mod errors;
 pub mod filters;
-<<<<<<< HEAD
 pub mod progress_bar;
-=======
 #[cfg(feature = "state-space")]
->>>>>>> a4edb405
 pub mod state_space;
 pub mod sync;