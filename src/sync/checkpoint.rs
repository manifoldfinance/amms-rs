use std::{
    fs::read_to_string,
    panic::resume_unwind,
    path::Path,
    sync::Arc,
    time::{SystemTime, UNIX_EPOCH},
};

use alloy::{network::Network, primitives::Address, providers::Provider, transports::Transport};

use indicatif::MultiProgress;
use serde::{Deserialize, Serialize};
use tokio::{
    sync::Semaphore,
    task::{JoinHandle, JoinSet},
};

use crate::{
    amm::{
        factory::{AutomatedMarketMakerFactory, Factory},
        uniswap_v2::factory::UniswapV2Factory,
        uniswap_v3::factory::UniswapV3Factory,
        AMM,
    },
    errors::{AMMError, CheckpointError},
    filters, finish_progress, init_progress, update_progress_by_one,
};

static TASK_PERMITS: Semaphore = Semaphore::const_new(100);

#[derive(Clone, Serialize, Deserialize)]
pub struct Checkpoint {
    pub timestamp: usize,
    pub block_number: u64,
    pub factories: Vec<Factory>,
    pub amms: Vec<AMM>,
}

impl Checkpoint {
    pub fn new(
        timestamp: usize,
        block_number: u64,
        factories: Vec<Factory>,
        amms: Vec<AMM>,
    ) -> Checkpoint {
        Checkpoint {
            timestamp,
            block_number,
            factories,
            amms,
        }
    }
}

// Get all pairs from last synced block and sync reserve values for each Dex in the `dexes` vec.
pub async fn sync_amms_from_checkpoint<T, N, P, A>(
    path_to_checkpoint: A,
    step: u64,
    provider: Arc<P>,
) -> Result<(Vec<Factory>, Vec<AMM>), AMMError>
where
    T: Transport + Clone,
    N: Network,
    P: Provider<T, N> + 'static,
    A: AsRef<Path>,
{
    tracing::info!("Syncing AMMs from checkpoint");
    let current_block = provider.get_block_number().await?;

    let checkpoint: Checkpoint =
        serde_json::from_str(read_to_string(&path_to_checkpoint)?.as_str())?;

<<<<<<< HEAD
    //
    tracing::info!("Checkpoint blocknumber: {:?}", checkpoint.block_number);
    tracing::info!("Current blocknumber: {:?}", current_block);
=======
    // Sort all of the pools from the checkpoint into uniswap_v2_pools and uniswap_v3_pools pools so we can sync them concurrently
    let (uniswap_v2_pools, uniswap_v3_pools, erc_4626_pools, balancer_v2_pools) =
        sort_amms(checkpoint.amms);

    let mut aggregated_amms = vec![];
    let mut handles = vec![];

    // Sync all uniswap v2 pools from checkpoint
    if !uniswap_v2_pools.is_empty() {
        handles.push(
            batch_sync_amms_from_checkpoint(
                uniswap_v2_pools,
                Some(current_block),
                provider.clone(),
            )
            .await,
        );
    }
>>>>>>> a4edb405

    let mut aggregated_amms = sync_amm_data_from_checkpoint(
        checkpoint.amms,
        checkpoint.block_number,
        current_block,
        provider.clone(),
    )
    .await?;
    let factories = checkpoint.factories.clone();

    // // Sort all of the pools from the checkpoint into uniswap_v2_pools and uniswap_v3_pools pools so we can sync them concurrently
    // let (uniswap_v2_pools, uniswap_v3_pools, erc_4626_pools) = sort_amms(checkpoint.amms);

    // let mut aggregated_amms = vec![];
    // let mut handles = vec![];

    // // Sync all uniswap v2 pools from checkpoint
    // if !uniswap_v2_pools.is_empty() {
    //     handles.push(
    //         batch_sync_amms_from_checkpoint(
    //             uniswap_v2_pools,
    //             Some(current_block),
    //             provider.clone(),
    //         )
    //         .await,
    //     );
    // }

    // // Sync all uniswap v3 pools from checkpoint
    // if !uniswap_v3_pools.is_empty() {
    //     handles.push(
    //         batch_sync_amms_from_checkpoint(
    //             uniswap_v3_pools,
    //             Some(current_block),
    //             provider.clone(),
    //         )
    //         .await,
    //     );
    // }

    // if !erc_4626_pools.is_empty() {
    //     // TODO: Batch sync erc4626 pools from checkpoint
    //     todo!(
    //         r#"""This function will produce an incorrect state if ERC4626 pools are present in the checkpoint.
    //         This logic needs to be implemented into batch_sync_amms_from_checkpoint"""#
    //     );
    // }

    if !balancer_v2_pools.is_empty() {
        // TODO: Batch sync erc4626 pools from checkpoint
        todo!(
            r#"""This function will produce an incorrect state if Balancer v2 pools are present in the checkpoint. 
            This logic needs to be implemented into batch_sync_amms_from_checkpoint"""#
        );
    }

    // Sync all pools from the since synced block
    // let permit = TASK_PERMITS.acquire().await.unwrap();
    aggregated_amms.extend(
        get_new_amms_from_range(
            factories,
            checkpoint.block_number,
            current_block,
            step,
            provider.clone(),
        )
        .await?,
    );

    // for handle in handles {
    //     match handle.await {
    //         Ok(sync_result) => aggregated_amms.extend(sync_result?),
    //         Err(err) => {
    //             {
    //                 if err.is_panic() {
    //                     // Resume the panic on the main task
    //                     resume_unwind(err.into_panic());
    //                 }
    //             }
    //         }
    //     }
    // }

    //update the sync checkpoint
    construct_checkpoint(
        checkpoint.factories.clone(),
        &aggregated_amms,
        current_block,
        path_to_checkpoint,
    )?;

    Ok((checkpoint.factories, aggregated_amms))
}

pub async fn get_new_amms_from_range<T, N, P>(
    factories: Vec<Factory>,
    from_block: u64,
    to_block: u64,
    step: u64,
    provider: Arc<P>,
) -> Result<Vec<AMM>, AMMError>
where
    T: Transport + Clone,
    N: Network,
    P: Provider<T, N> + 'static,
{
    let mut new_amms = vec![];
    let mut join_set = JoinSet::new();
    tracing::info!("Getting new AMMs from range {} to {}", from_block, to_block);
    for factory in factories {
        let provider = provider.clone();

        // Spawn a new thread to get all pools and sync data for each dex
        join_set.spawn(async move {
            let mut amms = factory
                .get_all_pools_from_logs(from_block, to_block, step, provider.clone())
                .await?;

            factory
                .populate_amm_data(&mut amms, Some(to_block), provider.clone())
                .await?;

            // Clean empty pools
            amms = filters::filter_empty_amms(amms);

            Ok::<_, AMMError>(amms)
        });
    }

    while let Some(result) = join_set.join_next().await {
        match result {
            Ok(result) => match result {
                Ok(amms) => {
                    new_amms.extend(amms);
                }
                Err(err) => return Err(err),
            },
            Err(err) => {
                return Err(AMMError::JoinError(err));
            }
        }
    }

    Ok(new_amms)
}

pub async fn sync_amm_data_from_checkpoint<T, N, P>(
    amms: Vec<AMM>,
    checkpoint_block: u64,
    to_block: u64,
    provider: Arc<P>,
) -> Result<Vec<AMM>, AMMError>
where
    T: Transport + Clone,
    N: Network,
    P: Provider<T, N> + 'static,
{
<<<<<<< HEAD
    let multi_progress = MultiProgress::new();
    let progress = multi_progress.add(init_progress!(
        amms.len(),
        "Populating AMM Data from Checkpoint"
    ));
    progress.set_position(0);
    let mut synced_amms = vec![];
    let mut join_set = JoinSet::new();

    for mut amm in amms {
        let middleware = provider.clone();
        let _permit = TASK_PERMITS.acquire().await.unwrap();
        join_set.spawn(async move {
            match amm {
                AMM::UniswapV2Pool(ref mut pool) => {
                    (pool.reserve_0, pool.reserve_1) =
                        pool.get_reserves(middleware, Some(to_block)).await?;
                }
                AMM::UniswapV3Pool(ref mut pool) => {
                    pool.populate_tick_data(checkpoint_block, middleware.clone())
                        .await?;
                    pool.sqrt_price = pool.get_sqrt_price(middleware.clone()).await?;
                    pool.liquidity = pool.get_liquidity(middleware.clone()).await?;
                }
                AMM::ERC4626Vault(ref mut vault) => {
                    (vault.vault_reserve, vault.asset_reserve) =
                        vault.get_reserves(middleware, Some(to_block)).await?;
                }
            }
            Ok::<AMM, AMMError>(amm)
        });
    }

    while let Some(result) = join_set.join_next().await {
        match result {
            Ok(result) => match result {
                Ok(amm) => {
                    update_progress_by_one!(progress);
                    synced_amms.push(amm);
                }
                Err(err) => return Err(err),
            },
            Err(err) => {
                tracing::error!(?err);
                return Err(AMMError::JoinError(err));
=======
    let factory = match amms[0] {
        AMM::UniswapV2Pool(_) => Some(Factory::UniswapV2Factory(UniswapV2Factory::new(
            Address::ZERO,
            0,
            0,
        ))),

        AMM::UniswapV3Pool(_) => Some(Factory::UniswapV3Factory(UniswapV3Factory::new(
            Address::ZERO,
            0,
        ))),

        AMM::ERC4626Vault(_) => None,
        AMM::BalancerV2Pool(_) => None,
    };

    // Spawn a new thread to get all pools and sync data for each dex
    tokio::spawn(async move {
        if let Some(factory) = factory {
            if amms_are_congruent(&amms) {
                // Get all pool data via batched calls
                factory
                    .populate_amm_data(&mut amms, block_number, provider)
                    .await?;

                // Clean empty pools
                amms = filters::filter_empty_amms(amms);

                Ok::<_, AMMError>(amms)
            } else {
                Err(AMMError::IncongruentAMMs)
>>>>>>> a4edb405
            }
        }
    }

    finish_progress!(progress);

    Ok(synced_amms)
}

pub fn sort_amms(amms: Vec<AMM>) -> (Vec<AMM>, Vec<AMM>, Vec<AMM>, Vec<AMM>) {
    let mut uniswap_v2_pools = vec![];
    let mut uniswap_v3_pools = vec![];
    let mut erc_4626_vaults = vec![];
    let mut balancer_v2_pools = vec![];
    for amm in amms {
        match amm {
            AMM::UniswapV2Pool(_) => uniswap_v2_pools.push(amm),
            AMM::UniswapV3Pool(_) => uniswap_v3_pools.push(amm),
            AMM::ERC4626Vault(_) => erc_4626_vaults.push(amm),
            AMM::BalancerV2Pool(_) => balancer_v2_pools.push(amm),
        }
    }

    (
        uniswap_v2_pools,
        uniswap_v3_pools,
        erc_4626_vaults,
        balancer_v2_pools,
    )
}

pub async fn get_new_pools_from_range<T, N, P>(
    factories: Vec<Factory>,
    from_block: u64,
    to_block: u64,
    step: u64,
    provider: Arc<P>,
) -> Vec<JoinHandle<Result<Vec<AMM>, AMMError>>>
where
    T: Transport + Clone,
    N: Network,
    P: Provider<T, N> + 'static,
{
    // Create the filter with all the pair created events
    // Aggregate the populated pools from each thread
    let mut handles = vec![];

    for factory in factories {
        let provider = provider.clone();

        // Spawn a new thread to get all pools and sync data for each dex
        handles.push(tokio::spawn(async move {
            let mut pools = factory
                .get_all_pools_from_logs(from_block, to_block, step, provider.clone())
                .await?;

            factory
                .populate_amm_data(&mut pools, Some(to_block), provider.clone())
                .await?;

            // Clean empty pools
            pools = filters::filter_empty_amms(pools);

            Ok::<_, AMMError>(pools)
        }));
    }

    handles
}

pub fn construct_checkpoint<P>(
    factories: Vec<Factory>,
    amms: &[AMM],
    latest_block: u64,
    checkpoint_path: P,
) -> Result<(), CheckpointError>
where
    P: AsRef<Path>,
{
    let checkpoint = Checkpoint::new(
        SystemTime::now().duration_since(UNIX_EPOCH)?.as_secs_f64() as usize,
        latest_block,
        factories,
        amms.to_vec(),
    );

    std::fs::write(checkpoint_path, serde_json::to_string_pretty(&checkpoint)?)?;

    Ok(())
}

// Deconstructs the checkpoint into a Vec<AMM>
pub fn deconstruct_checkpoint<P>(checkpoint_path: P) -> Result<(Vec<AMM>, u64), CheckpointError>
where
    P: AsRef<Path>,
{
    let checkpoint: Checkpoint = serde_json::from_str(read_to_string(checkpoint_path)?.as_str())?;
    Ok((checkpoint.amms, checkpoint.block_number))
}<|MERGE_RESOLUTION|>--- conflicted
+++ resolved
@@ -70,11 +70,9 @@
     let checkpoint: Checkpoint =
         serde_json::from_str(read_to_string(&path_to_checkpoint)?.as_str())?;
 
-<<<<<<< HEAD
     //
     tracing::info!("Checkpoint blocknumber: {:?}", checkpoint.block_number);
     tracing::info!("Current blocknumber: {:?}", current_block);
-=======
     // Sort all of the pools from the checkpoint into uniswap_v2_pools and uniswap_v3_pools pools so we can sync them concurrently
     let (uniswap_v2_pools, uniswap_v3_pools, erc_4626_pools, balancer_v2_pools) =
         sort_amms(checkpoint.amms);
@@ -93,7 +91,6 @@
             .await,
         );
     }
->>>>>>> a4edb405
 
     let mut aggregated_amms = sync_amm_data_from_checkpoint(
         checkpoint.amms,
@@ -251,7 +248,6 @@
     N: Network,
     P: Provider<T, N> + 'static,
 {
-<<<<<<< HEAD
     let multi_progress = MultiProgress::new();
     let progress = multi_progress.add(init_progress!(
         amms.len(),
@@ -259,45 +255,45 @@
     ));
     progress.set_position(0);
     let mut synced_amms = vec![];
-    let mut join_set = JoinSet::new();
-
-    for mut amm in amms {
-        let middleware = provider.clone();
-        let _permit = TASK_PERMITS.acquire().await.unwrap();
-        join_set.spawn(async move {
-            match amm {
-                AMM::UniswapV2Pool(ref mut pool) => {
-                    (pool.reserve_0, pool.reserve_1) =
-                        pool.get_reserves(middleware, Some(to_block)).await?;
-                }
-                AMM::UniswapV3Pool(ref mut pool) => {
-                    pool.populate_tick_data(checkpoint_block, middleware.clone())
-                        .await?;
-                    pool.sqrt_price = pool.get_sqrt_price(middleware.clone()).await?;
-                    pool.liquidity = pool.get_liquidity(middleware.clone()).await?;
-                }
-                AMM::ERC4626Vault(ref mut vault) => {
-                    (vault.vault_reserve, vault.asset_reserve) =
-                        vault.get_reserves(middleware, Some(to_block)).await?;
-                }
-            }
-            Ok::<AMM, AMMError>(amm)
-        });
-    }
-
-    while let Some(result) = join_set.join_next().await {
-        match result {
-            Ok(result) => match result {
-                Ok(amm) => {
-                    update_progress_by_one!(progress);
-                    synced_amms.push(amm);
-                }
-                Err(err) => return Err(err),
-            },
-            Err(err) => {
-                tracing::error!(?err);
-                return Err(AMMError::JoinError(err));
-=======
+    // let mut join_set = JoinSet::new();
+
+    // for mut amm in amms {
+    //     let middleware = provider.clone();
+    //     let _permit = TASK_PERMITS.acquire().await.unwrap();
+    //     join_set.spawn(async move {
+    //         match amm {
+    //             AMM::UniswapV2Pool(ref mut pool) => {
+    //                 (pool.reserve_0, pool.reserve_1) =
+    //                     pool.get_reserves(middleware, Some(to_block)).await?;
+    //             }
+    //             AMM::UniswapV3Pool(ref mut pool) => {
+    //                 pool.populate_tick_data(checkpoint_block, middleware.clone())
+    //                     .await?;
+    //                 pool.sqrt_price = pool.get_sqrt_price(middleware.clone()).await?;
+    //                 pool.liquidity = pool.get_liquidity(middleware.clone()).await?;
+    //             }
+    //             AMM::ERC4626Vault(ref mut vault) => {
+    //                 (vault.vault_reserve, vault.asset_reserve) =
+    //                     vault.get_reserves(middleware, Some(to_block)).await?;
+    //             }
+    //         }
+    //         Ok::<AMM, AMMError>(amm)
+    //     });
+    // }
+
+    // while let Some(result) = join_set.join_next().await {
+    //     match result {
+    //         Ok(result) => match result {
+    //             Ok(amm) => {
+    //                 update_progress_by_one!(progress);
+    //                 synced_amms.push(amm);
+    //             }
+    //             Err(err) => return Err(err),
+    //         },
+    //         Err(err) => {
+    //             tracing::error!(?err);
+    //             return Err(AMMError::JoinError(err));
+    
     let factory = match amms[0] {
         AMM::UniswapV2Pool(_) => Some(Factory::UniswapV2Factory(UniswapV2Factory::new(
             Address::ZERO,
@@ -329,7 +325,6 @@
                 Ok::<_, AMMError>(amms)
             } else {
                 Err(AMMError::IncongruentAMMs)
->>>>>>> a4edb405
             }
         }
     }
