pub mod batch_request;
pub mod factory;

use std::sync::Arc;

use crate::{
    amm::{consts::*, AutomatedMarketMaker, IErc20},
    errors::{AMMError, ArithmeticError, EventLogError, SwapSimulationError},
};
use alloy::{
    network::Network,
    primitives::{Address, Bytes, B256, U256},
    providers::Provider,
    rpc::types::eth::Log,
    sol,
    sol_types::{SolCall, SolEvent},
    transports::Transport,
};
use async_trait::async_trait;
use num_bigfloat::BigFloat;
use serde::{Deserialize, Serialize};
use tracing::instrument;

use self::factory::IUniswapV2Factory;

sol! {
    /// Interface of the UniswapV2Pair
    #[derive(Debug, PartialEq, Eq)]
    #[sol(rpc)]
    contract IUniswapV2Pair {
        event Sync(uint112 reserve0, uint112 reserve1);
        function getReserves() external view returns (uint112 reserve0, uint112 reserve1, uint32 blockTimestampLast);
        function token0() external view returns (address);
        function token1() external view returns (address);
        function swap(uint256 amount0Out, uint256 amount1Out, address to, bytes calldata data);
    }
}

#[derive(Debug, Clone, Default, Serialize, Deserialize)]
pub struct UniswapV2Pool {
    pub address: Address,
    pub token_a: Address,
    pub token_a_decimals: u8,
    pub token_b: Address,
    pub token_b_decimals: u8,
    pub reserve_0: u128,
    pub reserve_1: u128,
    pub fee: u32,
}

#[async_trait]
impl AutomatedMarketMaker for UniswapV2Pool {
    fn address(&self) -> Address {
        self.address
    }

    #[instrument(skip(self, provider), level = "debug")]
    async fn sync<T, N, P>(&mut self, provider: Arc<P>) -> Result<(), AMMError>
    where
        T: Transport + Clone,
        N: Network,
        P: Provider<T, N>,
    {
        let (reserve_0, reserve_1) = self.get_reserves(provider.clone(), None).await?;
        tracing::info!(?reserve_0, ?reserve_1, address = ?self.address, "UniswapV2 sync");

        self.reserve_0 = reserve_0;
        self.reserve_1 = reserve_1;

        Ok(())
    }

    #[instrument(skip(self, provider), level = "debug")]
    async fn populate_data<T, N, P>(
        &mut self,
        _block_number: Option<u64>,
        provider: Arc<P>,
    ) -> Result<(), AMMError>
    where
        T: Transport + Clone,
        N: Network,
        P: Provider<T, N>,
    {
        batch_request::get_v2_pool_data_batch_request(self, provider.clone()).await?;

        Ok(())
    }

    fn sync_on_event_signatures(&self) -> Vec<B256> {
        vec![IUniswapV2Pair::Sync::SIGNATURE_HASH]
    }

    #[instrument(skip(self), level = "debug")]
    fn sync_from_log(&mut self, log: Log) -> Result<(), EventLogError> {
        let event_signature = log.topics()[0];

        if event_signature == IUniswapV2Pair::Sync::SIGNATURE_HASH {
            let sync_event = IUniswapV2Pair::Sync::decode_log(log.as_ref(), true)?;

            let (reserve_0, reserve_1) = (
                sync_event.reserve0.to::<u128>(),
                sync_event.reserve1.to::<u128>(),
            );

            tracing::info!(reserve_0, reserve_1, address = ?self.address, "UniswapV2 sync event");

            self.reserve_0 = reserve_0;
            self.reserve_1 = reserve_1;

            Ok(())
        } else {
            Err(EventLogError::InvalidEventSignature)
        }
    }

    // Calculates base/quote, meaning the price of base token per quote (ie. exchange rate is X base per 1 quote)
    fn calculate_price(
        &self,
        base_token: Address,
        _quote_token: Address,
    ) -> Result<f64, ArithmeticError> {
        Ok(q64_to_f64(self.calculate_price_64_x_64(base_token)?))
    }

    fn tokens(&self) -> Vec<Address> {
        vec![self.token_a, self.token_b]
    }

    fn simulate_swap(
        &self,
        base_token: Address,
        _quote_token: Address,
        amount_in: U256,
    ) -> Result<U256, SwapSimulationError> {
        if self.token_a == base_token {
            Ok(self.get_amount_out(
                amount_in,
                U256::from(self.reserve_0),
                U256::from(self.reserve_1),
            ))
        } else {
            Ok(self.get_amount_out(
                amount_in,
                U256::from(self.reserve_1),
                U256::from(self.reserve_0),
            ))
        }
    }

    fn simulate_swap_mut(
        &mut self,
        base_token: Address,
        _quote_token: Address,
        amount_in: U256,
    ) -> Result<U256, SwapSimulationError> {
        if self.token_a == base_token {
            let amount_out = self.get_amount_out(
                amount_in,
                U256::from(self.reserve_0),
                U256::from(self.reserve_1),
            );

            tracing::trace!(?amount_out);
            tracing::trace!(?self.reserve_0, ?self.reserve_1, "pool reserves before");

            self.reserve_0 += amount_in.to::<u128>();
            self.reserve_1 -= amount_out.to::<u128>();

            tracing::trace!(?self.reserve_0, ?self.reserve_1, "pool reserves after");

            Ok(amount_out)
        } else {
            let amount_out = self.get_amount_out(
                amount_in,
                U256::from(self.reserve_1),
                U256::from(self.reserve_0),
            );

            tracing::trace!(?amount_out);
            tracing::trace!(?self.reserve_0, ?self.reserve_1, "pool reserves before");

            self.reserve_0 -= amount_out.to::<u128>();
            self.reserve_1 += amount_in.to::<u128>();

            tracing::trace!(?self.reserve_0, ?self.reserve_1, "pool reserves after");

            Ok(amount_out)
        }
    }
}

impl UniswapV2Pool {
    #[allow(clippy::too_many_arguments)]
    pub fn new(
        address: Address,
        token_a: Address,
        token_a_decimals: u8,
        token_b: Address,
        token_b_decimals: u8,
        reserve_0: u128,
        reserve_1: u128,
        fee: u32,
    ) -> UniswapV2Pool {
        UniswapV2Pool {
            address,
            token_a,
            token_a_decimals,
            token_b,
            token_b_decimals,
            reserve_0,
            reserve_1,
            fee,
        }
    }

    /// Creates a new instance of the pool from the pair address, and syncs the pool data.
    pub async fn new_from_address<T, N, P>(
        pair_address: Address,
        fee: u32,
        provider: Arc<P>,
    ) -> Result<Self, AMMError>
    where
        T: Transport + Clone,
        N: Network,
        P: Provider<T, N>,
    {
        let mut pool = UniswapV2Pool {
            address: pair_address,
            token_a: Address::ZERO,
            token_a_decimals: 0,
            token_b: Address::ZERO,
            token_b_decimals: 0,
            reserve_0: 0,
            reserve_1: 0,
            fee,
        };

        pool.populate_data(None, provider.clone()).await?;

        if !pool.data_is_populated() {
            return Err(AMMError::PoolDataError);
        }

        Ok(pool)
    }

    /// Creates a new instance of a the pool from a `PairCreated` event log.
    ///
    /// This method syncs the pool data.
    pub async fn new_from_log<T, N, P>(
        log: Log,
        fee: u32,
        provider: Arc<P>,
    ) -> Result<Self, AMMError>
    where
        T: Transport + Clone,
        N: Network,
        P: Provider<T, N>,
    {
        let event_signature = log.data().topics()[0];

        if event_signature == IUniswapV2Factory::PairCreated::SIGNATURE_HASH {
            let pair_created_event =
                factory::IUniswapV2Factory::PairCreated::decode_log(log.as_ref(), true)?;
            UniswapV2Pool::new_from_address(pair_created_event.pair, fee, provider).await
        } else {
            Err(EventLogError::InvalidEventSignature)?
        }
    }

    /// Creates a new instance of a the pool from a `PairCreated` event log.
    ///
    /// This method does not sync the pool data.
    pub fn new_empty_pool_from_log(log: Log) -> Result<Self, EventLogError> {
        let event_signature = log.topics()[0];

        if event_signature == IUniswapV2Factory::PairCreated::SIGNATURE_HASH {
            let pair_created_event =
                factory::IUniswapV2Factory::PairCreated::decode_log(log.as_ref(), true)?;

            Ok(UniswapV2Pool {
                address: pair_created_event.pair,
                token_a: pair_created_event.token0,
                token_b: pair_created_event.token1,
                token_a_decimals: 0,
                token_b_decimals: 0,
                reserve_0: 0,
                reserve_1: 0,
                fee: 0,
            })
        } else {
            Err(EventLogError::InvalidEventSignature)?
        }
    }

    /// Returns the swap fee of the pool.
    pub fn fee(&self) -> u32 {
        self.fee
    }

    /// Returns whether the pool data is populated.
    pub fn data_is_populated(&self) -> bool {
        !(self.token_a.is_zero()
            || self.token_b.is_zero()
            || self.reserve_0 == 0
            || self.reserve_1 == 0)
    }

    /// Returns the reserves of the pool.
    pub async fn get_reserves<T, N, P>(
        &self,
        provider: Arc<P>,
        block: Option<u64>,
    ) -> Result<(u128, u128), AMMError>
    where
        T: Transport + Clone,
        N: Network,
        P: Provider<T, N>,
    {
        tracing::trace!("getting reserves of {}", self.address);

        // Initialize a new instance of the Pool
        let v2_pair = IUniswapV2Pair::new(self.address, provider);

        // Make a call to get the reserves
<<<<<<< HEAD
        if let Some(block) = block {
            let IUniswapV2Pair::getReservesReturn {
                reserve0: reserve_0,
                reserve1: reserve_1,
                ..
            } = match v2_pair.getReserves().block(block.into()).call().await {
                Ok(result) => result,
                Err(contract_error) => return Err(AMMError::ContractError(contract_error)),
            };

            tracing::trace!(reserve_0, reserve_1);

            Ok((reserve_0, reserve_1))
        } else {
            let IUniswapV2Pair::getReservesReturn {
                reserve0: reserve_0,
                reserve1: reserve_1,
                ..
            } = match v2_pair.getReserves().call().await {
                Ok(result) => result,
                Err(contract_error) => return Err(AMMError::ContractError(contract_error)),
            };

            tracing::trace!(reserve_0, reserve_1);

            Ok((reserve_0, reserve_1))
        }
=======
        let IUniswapV2Pair::getReservesReturn {
            reserve0: reserve_0,
            reserve1: reserve_1,
            ..
        } = match v2_pair.getReserves().call().await {
            Ok(result) => result,
            Err(contract_error) => return Err(AMMError::ContractError(contract_error)),
        };

        let (reserve_0, reserve_1) = (reserve_0.to::<u128>(), reserve_1.to::<u128>());

        tracing::trace!(reserve_0, reserve_1);

        Ok((reserve_0, reserve_1))
>>>>>>> a4edb405
    }

    pub async fn get_token_decimals<T, N, P>(
        &mut self,
        provider: Arc<P>,
    ) -> Result<(u8, u8), AMMError>
    where
        T: Transport + Clone,
        N: Network,
        P: Provider<T, N>,
    {
        let IErc20::decimalsReturn {
            _0: token_a_decimals,
        } = IErc20::new(self.token_a, provider.clone())
            .decimals()
            .call()
            .await?;

        let IErc20::decimalsReturn {
            _0: token_b_decimals,
        } = IErc20::new(self.token_b, provider)
            .decimals()
            .call()
            .await?;

        tracing::trace!(token_a_decimals, token_b_decimals);

        Ok((token_a_decimals, token_b_decimals))
    }

    pub async fn get_token_0<T, N, P>(
        &self,
        pair_address: Address,
        provider: Arc<P>,
    ) -> Result<Address, AMMError>
    where
        T: Transport + Clone,
        N: Network,
        P: Provider<T, N>,
    {
        let v2_pair = IUniswapV2Pair::new(pair_address, provider);

        let IUniswapV2Pair::token0Return { _0: token0 } = match v2_pair.token0().call().await {
            Ok(result) => result,
            Err(contract_error) => return Err(AMMError::ContractError(contract_error)),
        };

        Ok(token0)
    }

    pub async fn get_token_1<T, N, P>(
        &self,
        pair_address: Address,
        middleware: Arc<P>,
    ) -> Result<Address, AMMError>
    where
        T: Transport + Clone,
        N: Network,
        P: Provider<T, N>,
    {
        let v2_pair = IUniswapV2Pair::new(pair_address, middleware);

        let IUniswapV2Pair::token1Return { _0: token1 } = match v2_pair.token1().call().await {
            Ok(result) => result,
            Err(contract_error) => return Err(AMMError::ContractError(contract_error)),
        };

        Ok(token1)
    }

    pub fn get_token_out(&self, token_in: Address) -> Address {
        if self.token_a == token_in {
            self.token_b
        } else {
            self.token_a
        }
    }

    /// Calculates the price of the base token in terms of the quote token.
    ///
    /// Returned as a Q64 fixed point number.
    pub fn calculate_price_64_x_64(&self, base_token: Address) -> Result<u128, ArithmeticError> {
        let decimal_shift = self.token_a_decimals as i8 - self.token_b_decimals as i8;

        let (r_0, r_1) = if decimal_shift < 0 {
            (
                U256::from(self.reserve_0)
                    * U256::from(10u128.pow(decimal_shift.unsigned_abs() as u32)),
                U256::from(self.reserve_1),
            )
        } else {
            (
                U256::from(self.reserve_0),
                U256::from(self.reserve_1) * U256::from(10u128.pow(decimal_shift as u32)),
            )
        };

        if base_token == self.token_a {
            if r_0.is_zero() {
                Ok(U128_0X10000000000000000)
            } else {
                div_uu(r_1, r_0)
            }
        } else if r_1.is_zero() {
            Ok(U128_0X10000000000000000)
        } else {
            div_uu(r_0, r_1)
        }
    }

    /// Calculates the amount received for a given `amount_in` `reserve_in` and `reserve_out`.
    pub fn get_amount_out(&self, amount_in: U256, reserve_in: U256, reserve_out: U256) -> U256 {
        tracing::trace!(?amount_in, ?reserve_in, ?reserve_out);

        if amount_in.is_zero() || reserve_in.is_zero() || reserve_out.is_zero() {
            return U256::ZERO;
        }
        let fee = (10000 - (self.fee / 10)) / 10; //Fee of 300 => (10,000 - 30) / 10  = 997
        let amount_in_with_fee = amount_in * U256::from(fee);
        let numerator = amount_in_with_fee * reserve_out;
        let denominator = reserve_in * U256::from(1000) + amount_in_with_fee;

        tracing::trace!(?fee, ?amount_in_with_fee, ?numerator, ?denominator);

        numerator / denominator
    }

    /// Returns the calldata for a swap.
    pub fn swap_calldata(
        &self,
        amount_0_out: U256,
        amount_1_out: U256,
        to: Address,
        calldata: Vec<u8>,
    ) -> Result<Bytes, alloy::dyn_abi::Error> {
        Ok(IUniswapV2Pair::swapCall {
            amount0Out: amount_0_out,
            amount1Out: amount_1_out,
            to,
            data: calldata.into(),
        }
        .abi_encode()
        .into())
    }
}

pub fn div_uu(x: U256, y: U256) -> Result<u128, ArithmeticError> {
    if !y.is_zero() {
        let mut answer;

        if x <= U256_0XFFFFFFFFFFFFFFFFFFFFFFFFFFFFFFFFFFFFFFFFFFFFFFFF {
            answer = (x << U256_64) / y;
        } else {
            let mut msb = U256_192;
            let mut xc = x >> U256_192;

            if xc >= U256_0X100000000 {
                xc >>= U256_32;
                msb += U256_32;
            }

            if xc >= U256_0X10000 {
                xc >>= U256_16;
                msb += U256_16;
            }

            if xc >= U256_0X100 {
                xc >>= U256_8;
                msb += U256_8;
            }

            if xc >= U256_16 {
                xc >>= U256_4;
                msb += U256_4;
            }

            if xc >= U256_4 {
                xc >>= U256_2;
                msb += U256_2;
            }

            if xc >= U256_2 {
                msb += U256_1;
            }

            answer = (x << (U256_255 - msb)) / (((y - U256_1) >> (msb - U256_191)) + U256_1);
        }

        if answer > U256_0XFFFFFFFFFFFFFFFFFFFFFFFFFFFFFFFF {
            return Ok(0);
        }

        let hi = answer * (y >> U256_128);
        let mut lo = answer * (y & U256_0XFFFFFFFFFFFFFFFFFFFFFFFFFFFFFFFF);

        let mut xh = x >> U256_192;
        let mut xl = x << U256_64;

        if xl < lo {
            xh -= U256_1;
        }

        xl = xl.overflowing_sub(lo).0;
        lo = hi << U256_128;

        if xl < lo {
            xh -= U256_1;
        }

        xl = xl.overflowing_sub(lo).0;

        if xh != hi >> U256_128 {
            return Err(ArithmeticError::RoundingError);
        }

        answer += xl / y;

        if answer > U256_0XFFFFFFFFFFFFFFFFFFFFFFFFFFFFFFFF {
            return Ok(0_u128);
        }

        Ok(answer.to::<u128>())
    } else {
        Err(ArithmeticError::YIsZero)
    }
}

/// Converts a Q64 fixed point to a Q16 fixed point -> f64
pub fn q64_to_f64(x: u128) -> f64 {
    BigFloat::from(x)
        .div(&BigFloat::from(U128_0X10000000000000000))
        .to_f64()
}

#[cfg(test)]
mod tests {
    use std::sync::Arc;

    use alloy::{
        primitives::{address, Address, U256},
        providers::ProviderBuilder,
    };

    use crate::amm::AutomatedMarketMaker;

    use super::UniswapV2Pool;

    #[test]
    fn test_swap_calldata() {
        let uniswap_v2_pool = UniswapV2Pool::default();

        let _calldata = uniswap_v2_pool.swap_calldata(
            U256::from(123456789),
            U256::ZERO,
            address!("41c36f504BE664982e7519480409Caf36EE4f008"),
            vec![],
        );
    }

    #[tokio::test]
    async fn test_get_new_from_address() {
        let rpc_endpoint = std::env::var("ETHEREUM_RPC_ENDPOINT").unwrap();
        let provider = Arc::new(ProviderBuilder::new().on_http(rpc_endpoint.parse().unwrap()));

        let pool = UniswapV2Pool::new_from_address(
            address!("B4e16d0168e52d35CaCD2c6185b44281Ec28C9Dc"),
            300,
            provider.clone(),
        )
        .await
        .unwrap();

        assert_eq!(
            pool.address,
            address!("B4e16d0168e52d35CaCD2c6185b44281Ec28C9Dc")
        );
        assert_eq!(
            pool.token_a,
            address!("a0b86991c6218b36c1d19d4a2e9eb0ce3606eb48")
        );
        assert_eq!(pool.token_a_decimals, 6);
        assert_eq!(
            pool.token_b,
            address!("c02aaa39b223fe8d0a0e5c4f27ead9083c756cc2")
        );
        assert_eq!(pool.token_b_decimals, 18);
        assert_eq!(pool.fee, 300);
    }

    #[tokio::test]
    async fn test_get_pool_data() {
        let rpc_endpoint = std::env::var("ETHEREUM_RPC_ENDPOINT").unwrap();
        let provider = Arc::new(ProviderBuilder::new().on_http(rpc_endpoint.parse().unwrap()));

        let mut pool = UniswapV2Pool {
            address: address!("B4e16d0168e52d35CaCD2c6185b44281Ec28C9Dc"),
            ..Default::default()
        };

        pool.populate_data(None, provider.clone()).await.unwrap();

        assert_eq!(
            pool.address,
            address!("B4e16d0168e52d35CaCD2c6185b44281Ec28C9Dc")
        );
        assert_eq!(
            pool.token_a,
            address!("a0b86991c6218b36c1d19d4a2e9eb0ce3606eb48")
        );
        assert_eq!(pool.token_a_decimals, 6);
        assert_eq!(
            pool.token_b,
            address!("c02aaa39b223fe8d0a0e5c4f27ead9083c756cc2")
        );
        assert_eq!(pool.token_b_decimals, 18);
    }

    #[test]
    fn test_calculate_price_edge_case() {
        let token_a = address!("0d500b1d8e8ef31e21c99d1db9a6444d3adf1270");
        let token_b = address!("8f18dc399594b451eda8c5da02d0563c0b2d0f16");
        let x = UniswapV2Pool {
            address: address!("652a7b75c229850714d4a11e856052aac3e9b065"),
            token_a,
            token_a_decimals: 18,
            token_b,
            token_b_decimals: 9,
            reserve_0: 23595096345912178729927,
            reserve_1: 154664232014390554564,
            fee: 300,
        };

        assert!(x.calculate_price(token_a, Address::default()).unwrap() != 0.0);
        assert!(x.calculate_price(token_b, Address::default()).unwrap() != 0.0);
    }

    #[tokio::test]
    async fn test_calculate_price() {
        let rpc_endpoint = std::env::var("ETHEREUM_RPC_ENDPOINT").unwrap();
        let provider = Arc::new(ProviderBuilder::new().on_http(rpc_endpoint.parse().unwrap()));

        let mut pool = UniswapV2Pool {
            address: address!("B4e16d0168e52d35CaCD2c6185b44281Ec28C9Dc"),
            ..Default::default()
        };

        pool.populate_data(None, provider.clone()).await.unwrap();

        pool.reserve_0 = 47092140895915;
        pool.reserve_1 = 28396598565590008529300;

        let price_a_64_x = pool
            .calculate_price(pool.token_a, Address::default())
            .unwrap();
        let price_b_64_x = pool
            .calculate_price(pool.token_b, Address::default())
            .unwrap();

        // No precision loss: 30591574867092394336528 / 2**64
        assert_eq!(1658.3725965327264, price_b_64_x);
        // Precision loss: 11123401407064628 / 2**64
        assert_eq!(0.0006030007985483893, price_a_64_x);
    }

    #[tokio::test]
    async fn test_calculate_price_64_x_64() {
        let rpc_endpoint = std::env::var("ETHEREUM_RPC_ENDPOINT").unwrap();
        let provider = Arc::new(ProviderBuilder::new().on_http(rpc_endpoint.parse().unwrap()));

        let mut pool = UniswapV2Pool {
            address: address!("B4e16d0168e52d35CaCD2c6185b44281Ec28C9Dc"),
            ..Default::default()
        };

        pool.populate_data(None, provider.clone()).await.unwrap();

        pool.reserve_0 = 47092140895915;
        pool.reserve_1 = 28396598565590008529300;

        let price_a_64_x = pool.calculate_price_64_x_64(pool.token_a).unwrap();
        let price_b_64_x = pool.calculate_price_64_x_64(pool.token_b).unwrap();

        assert_eq!(30591574867092394336528, price_b_64_x);
        assert_eq!(11123401407064628, price_a_64_x);
    }
}<|MERGE_RESOLUTION|>--- conflicted
+++ resolved
@@ -323,35 +323,6 @@
         let v2_pair = IUniswapV2Pair::new(self.address, provider);
 
         // Make a call to get the reserves
-<<<<<<< HEAD
-        if let Some(block) = block {
-            let IUniswapV2Pair::getReservesReturn {
-                reserve0: reserve_0,
-                reserve1: reserve_1,
-                ..
-            } = match v2_pair.getReserves().block(block.into()).call().await {
-                Ok(result) => result,
-                Err(contract_error) => return Err(AMMError::ContractError(contract_error)),
-            };
-
-            tracing::trace!(reserve_0, reserve_1);
-
-            Ok((reserve_0, reserve_1))
-        } else {
-            let IUniswapV2Pair::getReservesReturn {
-                reserve0: reserve_0,
-                reserve1: reserve_1,
-                ..
-            } = match v2_pair.getReserves().call().await {
-                Ok(result) => result,
-                Err(contract_error) => return Err(AMMError::ContractError(contract_error)),
-            };
-
-            tracing::trace!(reserve_0, reserve_1);
-
-            Ok((reserve_0, reserve_1))
-        }
-=======
         let IUniswapV2Pair::getReservesReturn {
             reserve0: reserve_0,
             reserve1: reserve_1,
@@ -366,7 +337,6 @@
         tracing::trace!(reserve_0, reserve_1);
 
         Ok((reserve_0, reserve_1))
->>>>>>> a4edb405
     }
 
     pub async fn get_token_decimals<T, N, P>(
